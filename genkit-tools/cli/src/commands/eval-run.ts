--- conflicted
+++ resolved
@@ -22,15 +22,7 @@
   getMatchingEvaluators,
   runEvaluation,
 } from '@genkit-ai/tools-common/eval';
-<<<<<<< HEAD
-import {
-  confirmLlmUse,
-  logger,
-  runInRunnerThenStop,
-} from '@genkit-ai/tools-common/utils';
-=======
 import { confirmLlmUse, logger } from '@genkit-ai/tools-common/utils';
->>>>>>> 8b618768
 import { Command } from 'commander';
 import { randomUUID } from 'crypto';
 import { readFile } from 'fs/promises';

--- conflicted
+++ resolved
@@ -169,11 +169,7 @@
       expect(fs.promises.writeFile).toBeCalledTimes(0);
     });
 
-<<<<<<< HEAD
-    it('fails if displayName is too long', async () => {
-=======
     it('fails if datasetId is invalid', async () => {
->>>>>>> 1f283062
       fs.promises.writeFile = jest.fn(async () => Promise.resolve(undefined));
       fs.promises.appendFile = jest.fn(async () => Promise.resolve(undefined));
       // For index file reads
@@ -185,32 +181,9 @@
       expect(async () => {
         await DatasetStore.createDataset({
           ...CREATE_DATASET_REQUEST,
-<<<<<<< HEAD
-          displayName: 'very long displayname'.repeat(5),
-        });
-      }).rejects.toThrow('Display name cannot be longer');
-    });
-
-    it('fails if datasetId is too long', async () => {
-      fs.promises.writeFile = jest.fn(async () => Promise.resolve(undefined));
-      fs.promises.appendFile = jest.fn(async () => Promise.resolve(undefined));
-      // For index file reads
-      fs.promises.readFile = jest.fn(async () =>
-        Promise.resolve(JSON.stringify({}) as any)
-      );
-      fs.existsSync = jest.fn(() => false);
-
-      expect(async () => {
-        await DatasetStore.createDataset({
-          ...CREATE_DATASET_REQUEST,
-          datasetId: 'ultracooldatasetid'.repeat(5),
-        });
-      }).rejects.toThrow('Dataset ID cannot be longer');
-=======
           datasetId: 'ultracool!@#$@#$%%%!#$%datasetid',
         });
       }).rejects.toThrow('Invalid datasetId');
->>>>>>> 1f283062
     });
   });
 
@@ -363,11 +336,7 @@
     it('returns ID if present', async () => {
       const id = await (
         DatasetStore as LocalFileDatasetStore
-<<<<<<< HEAD
-      ).generateDatasetId(undefined, 'some-id');
-=======
       ).generateDatasetId('some-id');
->>>>>>> 1f283062
 
       expect(id).toBe('some-id');
     });
@@ -375,61 +344,14 @@
     it('returns full ID if nothing is provided', async () => {
       const id = await (
         DatasetStore as LocalFileDatasetStore
-<<<<<<< HEAD
-      ).generateDatasetId(undefined, undefined);
-=======
       ).generateDatasetId();
->>>>>>> 1f283062
 
       expect(id).toBe('12345678');
     });
 
-<<<<<<< HEAD
-    it('returns ID if only displayName is present', async () => {
-      const id = await (
-        DatasetStore as LocalFileDatasetStore
-      ).generateDatasetId('My display!!!', undefined);
-
-      expect(id).toBe('Mydisplay-123456');
-    });
-
-    it('returns ID with truncation if only displayName is present', async () => {
-      const id = await (
-        DatasetStore as LocalFileDatasetStore
-      ).generateDatasetId('My awesome display!!!', undefined);
-
-      expect(id).toBe('Myawesomedi-123456');
-    });
-
-    it('returns ID if only unique ID is generated', async () => {
-      uuidSpy.mockRestore();
-
-      jest
-        .spyOn(uuid, 'v4')
-        .mockReturnValueOnce('12345678')
-        .mockReturnValueOnce('abcdefg');
-      let metadataMap = {
-        ['Mydisplay-123456']: SAMPLE_DATASET_METADATA_1_V1,
-      };
-      fs.promises.readFile = jest.fn(async () =>
-        Promise.resolve(JSON.stringify(metadataMap) as any)
-      );
-
-      const id = await (
-        DatasetStore as LocalFileDatasetStore
-      ).generateDatasetId('My display!!!', undefined);
-
-      expect(id).toBe('Mydisplay-abcdef');
-    });
-
-    it('throws if no unique ID is generated', async () => {
-      let metadataMap = {
-        ['Mydisplay-123456']: SAMPLE_DATASET_METADATA_1_V1,
-=======
     it('throws if no unique ID is generated', async () => {
       let metadataMap = {
         ['some-id']: SAMPLE_DATASET_METADATA_1_V1,
->>>>>>> 1f283062
       };
       fs.promises.readFile = jest.fn(async () =>
         Promise.resolve(JSON.stringify(metadataMap) as any)
@@ -437,30 +359,6 @@
 
       expect(async () => {
         await (DatasetStore as LocalFileDatasetStore).generateDatasetId(
-<<<<<<< HEAD
-          'My display!!!',
-          undefined
-        );
-      }).rejects.toThrow();
-    });
-
-    it('throws if datasetId too long', async () => {
-      expect(async () => {
-        await (DatasetStore as LocalFileDatasetStore).generateDatasetId(
-          undefined,
-          'toolongdatasetid'.repeat(5)
-        );
-      }).rejects.toThrow('Dataset ID cannot be longer');
-    });
-
-    it('throws if displayName too long', async () => {
-      expect(async () => {
-        await (DatasetStore as LocalFileDatasetStore).generateDatasetId(
-          'my very long display name that my grandpa gave me'.repeat(5),
-          undefined
-        );
-      }).rejects.toThrow('Display name cannot be longer');
-=======
           'some-id'
         );
       }).rejects.toThrow('Dataset ID not unique');
@@ -493,7 +391,6 @@
       expect(async () => {
         await (DatasetStore as LocalFileDatasetStore).generateDatasetId();
       }).rejects.toThrow('Dataset ID not unique');
->>>>>>> 1f283062
     });
   });
 });
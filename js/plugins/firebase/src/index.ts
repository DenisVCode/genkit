/**
 * Copyright 2024 Google LLC
 *
 * Licensed under the Apache License, Version 2.0 (the "License");
 * you may not use this file except in compliance with the License.
 * You may obtain a copy of the License at
 *
 *     http://www.apache.org/licenses/LICENSE-2.0
 *
 * Unless required by applicable law or agreed to in writing, software
 * distributed under the License is distributed on an "AS IS" BASIS,
 * WITHOUT WARRANTIES OR CONDITIONS OF ANY KIND, either express or implied.
 * See the License for the specific language governing permissions and
 * limitations under the License.
 */

import { genkitPlugin, Plugin } from '@genkit-ai/core';
import { FirestoreStateStore } from '@genkit-ai/flow';
import { FirestoreTraceStore } from '@genkit-ai/google-cloud';
import { GoogleAuth } from 'google-auth-library';

/**
 * Parameters for the Firebase plugin.
 */
interface FirebasePluginParams {
  /** Firebase project ID. */
  projectId?: string;
  /** Configuration for the Firestore-based flow state store. */
  flowStateStore?: {
    /** Firestore collection to use. If not provided, the default collection is used. */
    collection?: string;
    /** Firestore database ID to use. If not provided, the default database ID is used. */
    databaseId?: string;
  };
  /** Configuration for the Firestore-based trace store. */
  traceStore?: {
    /** Firestore collection to use. If not provided, the default collection is used. */
    collection?: string;
    /** Firestore database ID to use. If not provided, the default database ID is used. */
    databaseId?: string;
  };
}

/**
 * Provides a Firebase plugin for Genkit.
 */
export const firebase: Plugin<[FirebasePluginParams] | []> = genkitPlugin(
  'firebase',
<<<<<<< HEAD
  async (params?: FirebasePluginParams) => {
    const authClient = new GoogleAuth();
    const projectId = params?.projectId || (await authClient.getProjectId());

    return {
      flowStateStore: {
        id: 'firestore',
        value: new FirestoreStateStore({
          ...params?.flowStateStore,
          projectId,
        }),
      },
      traceStore: {
        id: 'firestore',
        value: new FirestoreTraceStore({ ...params?.traceStore, projectId }),
=======
  async (params?: FirestorePluginParams) => {
    let authClient;
    let credentials;

    // Allow customers to pass in cloud credentials from environment variables
    // following: https://github.com/googleapis/google-auth-library-nodejs?tab=readme-ov-file#loading-credentials-from-environment-variables
    if (process.env.GCLOUD_SERVICE_ACCOUNT_CREDS) {
      const serviceAccountCreds = JSON.parse(
        process.env.GCLOUD_SERVICE_ACCOUNT_CREDS
      );
      const authOptions = { credentials: serviceAccountCreds };
      authClient = new GoogleAuth(authOptions);

      credentials = await authClient.getCredentials();
    } else {
      authClient = new GoogleAuth();
    }

    const projectId = params?.projectId || (await authClient.getProjectId());

    const gcpOptions = {
      projectId,
      credentials,
      telemetryConfig: params?.telemetryConfig,
    };

    const flowStateStoreOptions = {
      projectId,
      credentials,
      ...params?.flowStateStore,
    };

    const traceStoreOptions = {
      projectId,
      credentials,
      ...params?.traceStore,
    };

    return {
      flowStateStore: {
        id: 'firestore',
        value: new FirestoreStateStore(flowStateStoreOptions),
      },
      traceStore: {
        id: 'firestore',
        value: new FirestoreTraceStore(traceStoreOptions),
      },
      telemetry: {
        instrumentation: {
          id: 'firebase',
          value: new GcpOpenTelemetry(gcpOptions),
        },
        logger: {
          id: 'firebase',
          value: new GcpLogger(gcpOptions),
        },
>>>>>>> 62c241ee
      },
    };
  }
);<|MERGE_RESOLUTION|>--- conflicted
+++ resolved
@@ -46,23 +46,6 @@
  */
 export const firebase: Plugin<[FirebasePluginParams] | []> = genkitPlugin(
   'firebase',
-<<<<<<< HEAD
-  async (params?: FirebasePluginParams) => {
-    const authClient = new GoogleAuth();
-    const projectId = params?.projectId || (await authClient.getProjectId());
-
-    return {
-      flowStateStore: {
-        id: 'firestore',
-        value: new FirestoreStateStore({
-          ...params?.flowStateStore,
-          projectId,
-        }),
-      },
-      traceStore: {
-        id: 'firestore',
-        value: new FirestoreTraceStore({ ...params?.traceStore, projectId }),
-=======
   async (params?: FirestorePluginParams) => {
     let authClient;
     let credentials;
@@ -119,7 +102,6 @@
           id: 'firebase',
           value: new GcpLogger(gcpOptions),
         },
->>>>>>> 62c241ee
       },
     };
   }
